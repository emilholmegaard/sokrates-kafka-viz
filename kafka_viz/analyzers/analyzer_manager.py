--- conflicted
+++ resolved
@@ -46,13 +46,8 @@
         analysis_result = self.service_analyzer.find_services(source_dir)
         self.logger.debug(f"Initially discovered {len(analysis_result.discovered_services)} services")
 
-<<<<<<< HEAD
         # Process each discovered service
         for service_name, service in discovered_services.items():
-=======
-        # Register discovered services with the registry
-        for service in analysis_result.discovered_services.values():
->>>>>>> ff7e6eb2
             self.logger.debug(
                 f"Adding service: {service.name} at path {service.root_path}"
             )
@@ -66,14 +61,11 @@
                 relationship.type,
                 relationship.details
             )
-<<<<<<< HEAD
             # Create a new service entry with proper metadata
             new_service = Service(service.root_path, service.name, service.language)
             new_service.pom_path = service.pom_path if hasattr(service, 'pom_path') else None
             new_service.package_json_path = service.package_json_path if hasattr(service, 'package_json_path') else None
             services.add_service(new_service)
-=======
->>>>>>> ff7e6eb2
 
         self.logger.info(
             f"Completed service discovery. Found {len(self.service_registry.services)} services"
@@ -110,7 +102,6 @@
                     self.logger.debug(
                         f"Analyzer {analyzer.__class__.__name__} found topics in {file_path}"
                     )
-<<<<<<< HEAD
                     for topic_name, topic in topics.items():
                         if topic_name not in all_topics:
                             self.logger.debug(f"New topic found: {topic_name}")
@@ -127,13 +118,6 @@
                                 if consumer not in existing_topic.consumers:
                                     existing_topic.consumers.add(consumer)
                                     existing_topic.consumer_locations.update(topic.consumer_locations)
-=======
-                    all_topics.update(result.topics)
-                
-                # Apply the analysis result to the registry
-                self.service_registry.apply_analysis_result(result)
-                    
->>>>>>> ff7e6eb2
             except Exception as e:
                 self.logger.warning(
                     f"Error in analyzer {analyzer.__class__.__name__} for file {file_path}: {e}"
@@ -234,7 +218,6 @@
     ) -> None:
         """Generate and save analysis results to a JSON file."""
         self.logger.info(f"Saving analysis results to {output_path}")
-<<<<<<< HEAD
         result = self.generate_output(services, include_debug)
         
         # Handle encoding of Path objects and sets
@@ -245,9 +228,6 @@
                 return list(obj)
             raise TypeError(f'Object of type {type(obj)} is not JSON serializable')
         
-=======
-        result = self.generate_output(include_debug)
->>>>>>> ff7e6eb2
         with open(output_path, "w") as f:
             json.dump(result, f, indent=2, default=json_encoder)
         self.logger.info("Successfully saved analysis results")
